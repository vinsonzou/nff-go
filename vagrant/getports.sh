--- conflicted
+++ resolved
@@ -77,9 +77,5 @@
 if [ "${port_number}" == 2375 ]
 then
     echo export NFF_GO_HOSTS=${hosts}
-<<<<<<< HEAD
-    echo export no_proxy=\$no_proxy,${np_hosts}
-=======
     echo export no_proxy=${np_hosts}
->>>>>>> 4ca4f57a
 fi